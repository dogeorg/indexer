package main

import (
	"errors"
	"flag"
	"fmt"
	"log"
	"time"

	"github.com/dogeorg/doge"
	"github.com/dogeorg/dogewalker/core"
	"github.com/dogeorg/dogewalker/walker"
	"github.com/dogeorg/governor"
	"github.com/dogeorg/indexer/index"
	"github.com/dogeorg/indexer/store"
	"github.com/dogeorg/indexer/web"
)

const RETRY_DELAY = 5 * time.Second
const MaxRollbackDepth = 1440 // 24 hours of blocks

type Config struct {
<<<<<<< HEAD
	connStr   string
	rpcHost   string
	rpcPort   int
	rpcUser   string
	rpcPass   string
	zmqHost   string
	zmqPort   int
	bindAPI   string
	chainName string
=======
	connStr        string
	rpcHost        string
	rpcPort        int
	rpcUser        string
	rpcPass        string
	zmqHost        string
	zmqPort        int
	bindAPI        string
	startingHeight int64
>>>>>>> 8a98989f
}

func main() {
	log.Printf("\n\n[Indexer] starting")

<<<<<<< HEAD
	var config Config
	flag.StringVar(&config.connStr, "dburl", "index.db", "Database connection string")
	flag.StringVar(&config.rpcHost, "rpchost", "127.0.0.1", "RPC host")
	flag.IntVar(&config.rpcPort, "rpcport", 22555, "RPC port")
	flag.StringVar(&config.rpcUser, "rpcuser", "dogecoin", "RPC username")
	flag.StringVar(&config.rpcPass, "rpcpass", "dogecoin", "RPC password")
	flag.StringVar(&config.zmqHost, "zmqhost", "127.0.0.1", "ZMQ host")
	flag.IntVar(&config.zmqPort, "zmqport", 28332, "ZMQ port")
	flag.StringVar(&config.bindAPI, "bindapi", "localhost:8888", "API bind address")
	flag.StringVar(&config.chainName, "chain", "mainnet", "Chain Params (mainnet, testnet, regtest)")

	webPort := flag.String("webport", "8000", "Web port")
	listenPort := flag.String("listenport", "8001", "Listen port")

	flag.Parse()

	var chain *doge.ChainParams
	switch config.chainName {
	case "mainnet":
		chain = &doge.DogeMainNetChain
	case "testnet":
		chain = &doge.DogeTestNetChain
	case "regtest":
		chain = &doge.DogeRegTestChain
	default:
		panic(errors.New("Unexpected chain: " + config.chainName))
=======
	config := Config{
		connStr:        "index.db", // "postgres://localhost/index?sslmode=disable",
		rpcHost:        "127.0.0.1",
		rpcPort:        22555,
		rpcUser:        "dogecoin",
		rpcPass:        "dogecoin",
		zmqHost:        "127.0.0.1",
		zmqPort:        28332,
		bindAPI:        "localhost:8888",
		startingHeight: 5830000,
>>>>>>> 8a98989f
	}

	if *webPort == "" {
		*webPort = "8000"
	}
	if *listenPort == "" {
		*listenPort = "8001"
	}

	gov := governor.New().CatchSignals().Restart(1 * time.Second)

	// create database store
	db, err := store.NewIndexStore(config.connStr, gov.GlobalContext())
	if err != nil {
		log.Fatalf("[Indexer] database init: %v", err)
	}

	// Core Node blockchain access.
	blockchain := core.NewCoreRPCClient(config.rpcHost, config.rpcPort, config.rpcUser, config.rpcPass)

	// TipChaser
	zmqAddr := fmt.Sprintf("tcp://%v:%v", config.zmqHost, config.zmqPort)
	zmqSvc, tipChanged := core.NewTipChaser(zmqAddr)
	gov.Add("ZMQ", zmqSvc)

	// Get the resume-point.
	var fromBlock []byte
	var fromHash string
	for !gov.Stopping() {
		fromBlock, err = db.GetResumePoint()
		if err == nil {
			break
		}
		log.Printf("[Indexer] get chainstate (will retry): %v", err)
		gov.Sleep(RETRY_DELAY)
	}
	if len(fromBlock) > 0 {
		fromHash = doge.HexEncode(fromBlock)
	} else {
		// Start from the Genesis Block.
		fromHash, err = blockchain.GetBlockHash(config.startingHeight, gov.GlobalContext())
		if err != nil {
			log.Printf("[Indexer] get genesis block hash: %v", err)
			return
		}
	}

	// Walk the Doge.
	walkSvc, blocks := walker.WalkTheDoge(walker.WalkerOptions{
		Chain:              chain,
		LastProcessedBlock: fromHash,
		Client:             blockchain,
		TipChanged:         tipChanged,
	})
	gov.Add("Walk", walkSvc)

	// Index the chain.
	gov.Add("Index", index.NewIndexer(db, blocks, MaxRollbackDepth))

	// REST API.
	gov.Add("API", web.New(config.bindAPI, db))

	// run services until interrupted.
	gov.Start().WaitForShutdown()
	fmt.Println("[Indexer] stopped")
}<|MERGE_RESOLUTION|>--- conflicted
+++ resolved
@@ -20,17 +20,6 @@
 const MaxRollbackDepth = 1440 // 24 hours of blocks
 
 type Config struct {
-<<<<<<< HEAD
-	connStr   string
-	rpcHost   string
-	rpcPort   int
-	rpcUser   string
-	rpcPass   string
-	zmqHost   string
-	zmqPort   int
-	bindAPI   string
-	chainName string
-=======
 	connStr        string
 	rpcHost        string
 	rpcPort        int
@@ -39,14 +28,14 @@
 	zmqHost        string
 	zmqPort        int
 	bindAPI        string
+	chainName string
 	startingHeight int64
->>>>>>> 8a98989f
 }
+
 
 func main() {
 	log.Printf("\n\n[Indexer] starting")
-
-<<<<<<< HEAD
+  
 	var config Config
 	flag.StringVar(&config.connStr, "dburl", "index.db", "Database connection string")
 	flag.StringVar(&config.rpcHost, "rpchost", "127.0.0.1", "RPC host")
@@ -57,7 +46,8 @@
 	flag.IntVar(&config.zmqPort, "zmqport", 28332, "ZMQ port")
 	flag.StringVar(&config.bindAPI, "bindapi", "localhost:8888", "API bind address")
 	flag.StringVar(&config.chainName, "chain", "mainnet", "Chain Params (mainnet, testnet, regtest)")
-
+  flag.IntVar(&config.startingHeight, "startingheight", 5830000, "Starting Height")
+  
 	webPort := flag.String("webport", "8000", "Web port")
 	listenPort := flag.String("listenport", "8001", "Listen port")
 
@@ -73,18 +63,6 @@
 		chain = &doge.DogeRegTestChain
 	default:
 		panic(errors.New("Unexpected chain: " + config.chainName))
-=======
-	config := Config{
-		connStr:        "index.db", // "postgres://localhost/index?sslmode=disable",
-		rpcHost:        "127.0.0.1",
-		rpcPort:        22555,
-		rpcUser:        "dogecoin",
-		rpcPass:        "dogecoin",
-		zmqHost:        "127.0.0.1",
-		zmqPort:        28332,
-		bindAPI:        "localhost:8888",
-		startingHeight: 5830000,
->>>>>>> 8a98989f
 	}
 
 	if *webPort == "" {
